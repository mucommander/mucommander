--- conflicted
+++ resolved
@@ -16,24 +16,6 @@
  */
 package com.mucommander.viewer.binary;
 
-<<<<<<< HEAD
-=======
-import java.awt.Color;
-import java.awt.Cursor;
-import java.awt.Dimension;
-import java.io.IOException;
-import java.io.InputStream;
-import java.util.logging.Level;
-import java.util.logging.Logger;
-
-import javax.swing.ButtonGroup;
-import javax.swing.JComponent;
-import javax.swing.JMenu;
-import javax.swing.JMenuBar;
-import javax.swing.JMenuItem;
-import javax.swing.JRadioButtonMenuItem;
-
->>>>>>> e79c77ce
 import com.mucommander.commons.file.AbstractFile;
 import com.mucommander.commons.util.ui.dialog.DialogOwner;
 import com.mucommander.commons.util.ui.helper.MenuToolkit;
@@ -107,21 +89,6 @@
     public void extendMenu(JMenuBar menuBar) {
         menuBar.add(editMenu);
         menuBar.add(viewMenu);
-<<<<<<< HEAD
-=======
-    }
-
-    private synchronized void loadFile(AbstractFile file) throws IOException {
-        // TODO provide method for long operations in presenter instead
-        presenter.getWindowFrame().setCursor(new Cursor(Cursor.WAIT_CURSOR));
-
-        ByteArrayEditableData data = new ByteArrayEditableData();
-        try (InputStream in = file.getInputStream()) {
-            data.loadFromStream(in);
-        } catch (IOException ex) {
-            Logger.getLogger(BinaryViewer.class.getName()).log(Level.SEVERE, null, ex);
-        }
->>>>>>> e79c77ce
 
         EncodingMenu encodingMenu = new EncodingMenu(new DialogOwner(presenter.getWindowFrame()), binaryComponent.getCodeArea().getCharset().name());
         encodingMenu.addEncodingListener((source, oldEncoding, newEncoding) -> changeEncoding(newEncoding));
