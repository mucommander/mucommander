--- conflicted
+++ resolved
@@ -16,24 +16,6 @@
  */
 package com.mucommander.viewer.binary;
 
-<<<<<<< HEAD
-=======
-import java.awt.Color;
-import java.awt.Cursor;
-import java.awt.Dimension;
-import java.io.IOException;
-import java.io.InputStream;
-import java.util.logging.Level;
-import java.util.logging.Logger;
-
-import javax.swing.ButtonGroup;
-import javax.swing.JComponent;
-import javax.swing.JMenu;
-import javax.swing.JMenuBar;
-import javax.swing.JMenuItem;
-import javax.swing.JRadioButtonMenuItem;
-
->>>>>>> e79c77ce
 import com.mucommander.commons.file.AbstractFile;
 import com.mucommander.commons.file.FileFactory;
 import com.mucommander.commons.file.FileOperation;
@@ -198,7 +180,6 @@
             }
         });
 
-<<<<<<< HEAD
         if (operationException[0] != null)
             throw operationException[0];
     }
@@ -240,13 +221,6 @@
         // Sets selected file in JFileChooser to current file
         if (currentFile.getURL().getScheme().equals(LocalFile.SCHEMA)) {
             fileChooser.setSelectedFile(new java.io.File(currentFile.getAbsolutePath()));
-=======
-        ByteArrayEditableData data = new ByteArrayEditableData();
-        try (InputStream in = file.getInputStream()) {
-            data.loadFromStream(in);
-        } catch (IOException ex) {
-            Logger.getLogger(BinaryEditor.class.getName()).log(Level.SEVERE, null, ex);
->>>>>>> e79c77ce
         }
         fileChooser.setDialogType(JFileChooser.SAVE_DIALOG);
         int ret = fileChooser.showSaveDialog(windowFrame);
