--- conflicted
+++ resolved
@@ -81,7 +81,6 @@
 public class DrivePopupButton extends PopupButton implements BookmarkListener, ConfigurationListener, LocationListener {
     private static final Logger LOGGER = LoggerFactory.getLogger(DrivePopupButton.class);
 
-<<<<<<< HEAD
     /**
      * FolderPanel instance that contains this button
      */
@@ -90,12 +89,6 @@
     /**
      * Current volumes
      */
-=======
-    /** FolderPanel instance that contains this button */
-    private FolderPanel folderPanel;
-
-    /** Current volumes */
->>>>>>> e70dbf5e
     private static AbstractFile volumes[];
 
     /**
@@ -108,34 +101,21 @@
      */
     private static Map<AbstractFile, String> extendedNameCache;
 
-<<<<<<< HEAD
     /**
      * Caches drive icons
      */
-    private static Map<AbstractFile, Icon> iconCache = new Hashtable<AbstractFile, Icon>();
-
-
-    /**
-     * Filters out volumes from the list based on the exclude regexp defined in the configuration, null if the regexp
-     * is not defined.
-     */
-    private static PathFilter volumeFilter;
-
-    /**
-     * ProtocolPanelProviders that we should make shortcuts for
-     */
-=======
-    /** Caches drive icons */
     private static Map<AbstractFile, Icon> iconCache = new Hashtable<AbstractFile, Icon>();
 
     /**
      * Filters out volumes from the list based on the exclude regexp defined in the configuration, null if the regexp is
      * not defined.
      */
+     */
     private static PathFilter volumeFilter;
 
-    /** ProtocolPanelProviders that we should make shortcuts for */
->>>>>>> e70dbf5e
+    /**
+     * ProtocolPanelProviders that we should make shortcuts for
+     */
     private static Map<String, ProtocolPanelProvider> schemaToPanelProvider = new HashMap<>();
 
     static {
@@ -185,13 +165,8 @@
     }
 
     /**
-<<<<<<< HEAD
-     * Updates the button's label and icon to reflect the current folder and match one of the current volumes:
-     * <<ul>
-=======
      * Updates the button's label and icon to reflect the current folder and match one of the current volumes: <
      * <ul>
->>>>>>> e70dbf5e
      * <li>If the specified folder corresponds to a bookmark, the bookmark's name will be displayed
      * <li>If the specified folder corresponds to a local file, the enclosing volume's name will be displayed
      * <li>If the specified folder corresponds to a remote file, the protocol's name will be displayed
@@ -216,46 +191,8 @@
         // If no bookmark matched current folder
         String protocol = currentURL.getScheme();
         switch (protocol) {
-<<<<<<< HEAD
             // Local file, use volume's name
             case LocalFile.SCHEMA:
-                String newLabel = null;
-                // Patch for Windows UNC network paths (weakly characterized by having a host different from 'localhost'):
-                // display 'SMB' which is the underlying protocol
-                if (OsFamily.WINDOWS.isCurrent() && !FileURL.LOCALHOST.equals(currentURL.getHost())) {
-                    newLabel = "SMB";
-                } else {
-                    // getCanonicalPath() must be avoided under Windows for the following reasons:
-                    // a) it is not necessary, Windows doesn't have symlinks
-                    // b) it triggers the dreaded 'No disk in drive' error popup dialog.
-                    // c) when network drives are present but not mounted (e.g. X:\ mapped onto an SMB share),
-                    // getCanonicalPath which is I/O bound will take a looooong time to execute
-
-                    if (OsFamily.WINDOWS.isCurrent())
-                        currentPath = currentFolder.getAbsolutePath(false).toLowerCase();
-                    else
-                        currentPath = currentFolder.getCanonicalPath(false).toLowerCase();
-
-                    int bestLength = -1;
-                    int bestIndex = 0;
-                    String temp;
-                    int len;
-                    for (int i = 0; i < volumes.length; i++) {
-                        if (OsFamily.WINDOWS.isCurrent())
-                            temp = volumes[i].getAbsolutePath(false).toLowerCase();
-                        else
-                            temp = volumes[i].getCanonicalPath(false).toLowerCase();
-
-                        len = temp.length();
-                        if (currentPath.startsWith(temp) && len > bestLength) {
-                            bestIndex = i;
-                            bestLength = len;
-                        }
-                    }
-                    newLabel = volumes[bestIndex].getName();
-=======
-        // Local file, use volume's name
-        case LocalFile.SCHEMA:
             String newLabel = null;
             // Patch for Windows UNC network paths (weakly characterized by having a host different from 'localhost'):
             // display 'SMB' which is the underlying protocol
@@ -297,28 +234,6 @@
 
             }
             setText(newLabel);
-            // Set the folder icon based on the current system icons policy
-            setIcon(FileIcons.getFileIcon(currentFolder));
-            break;
-
-        case BookmarkProtocolProvider.BOOKMARK:
-            String currentFolderName = currentFolder.getName();
-            setText(currentFolderName.isEmpty() ? Translator.get("bookmarks_menu") : currentFolderName);
-            setIcon(IconManager.getIcon(IconManager.FILE_ICON_SET, CustomFileIconProvider.BOOKMARKS_ICON_NAME));
-            break;
-
-        case SearchFile.SCHEMA:
-            setText(Translator.get("find"));
-            setIcon(IconManager.getIcon(IconManager.FILE_ICON_SET, CustomFileIconProvider.FIND_RESULT_ICON_NAME));
-            break;
->>>>>>> e70dbf5e
-
-                    // Not used because the call to FileSystemView is slow
-                    //                    if(fileSystemView!=null)
-                    //                        newToolTip = getWindowsExtendedDriveName(volumes[bestIndex]);
-
-                }
-                setText(newLabel);
             {
                 // Set the folder icon slightly disobeying system icons policy for the current folder
                 Icon icon = FileIcons.hasProperSystemIcons() ?
@@ -327,7 +242,6 @@
             }
             break;
 
-<<<<<<< HEAD
             case BookmarkProtocolProvider.BOOKMARK:
                 String currentFolderName = currentFolder.getName();
                 setText(currentFolderName.isEmpty() ? Translator.get("bookmarks_menu") : currentFolderName);
@@ -361,16 +275,6 @@
         }
 
     }
-=======
-        default:
-            // Remote file, use the protocol's name
-            setText(protocol.toUpperCase());
-            // Set the folder icon based on the current system icons policy
-            setIcon(FileIcons.getFileIcon(currentFolder));
-        }
->>>>>>> e70dbf5e
-
-    }
 
     /**
      * Returns the extended name of the given local file, e.g. "Local Disk (C:)" for C:\. The returned value is
@@ -385,11 +289,7 @@
         // Note: fileSystemView.getSystemDisplayName(java.io.File) is unfortunately very very slow
         String name = fileSystemView.getSystemDisplayName((java.io.File) localFile.getUnderlyingFileObject());
 
-<<<<<<< HEAD
-        if (name == null || name.equals(""))   // This happens for CD/DVD drives when they don't contain any disc
-=======
         if (name == null || name.equals("")) // This happens for CD/DVD drives when they don't contain any disc
->>>>>>> e70dbf5e
             return localFile.getName();
 
         return name;
@@ -478,12 +378,8 @@
 
         if (!bookmarks.isEmpty()) {
             for (Bookmark bookmark : bookmarks) {
-<<<<<<< HEAD
-                item = popupMenu.add(new CustomOpenLocationAction(mainFrame, new Hashtable<String, Object>(), bookmark));
-=======
                 item = popupMenu
                         .add(new CustomOpenLocationAction(mainFrame, new Hashtable<String, Object>(), bookmark));
->>>>>>> e70dbf5e
                 setMnemonic(item, mnemonicHelper);
             }
         } else {
@@ -495,13 +391,9 @@
 
         // Add 'Network shares' shortcut
         if (FileFactory.isRegisteredProtocol(FileProtocols.SMB)) {
-<<<<<<< HEAD
-            action = new CustomOpenLocationAction(mainFrame, new Hashtable<String, Object>(), new Bookmark(Translator.get("drive_popup.network_shares"), "smb:///"));
-=======
             action = new CustomOpenLocationAction(mainFrame,
                     new Hashtable<String, Object>(),
                     new Bookmark(Translator.get("drive_popup.network_shares"), "smb:///"));
->>>>>>> e70dbf5e
             action.setIcon(IconManager.getIcon(IconManager.FILE_ICON_SET, CustomFileIconProvider.NETWORK_ICON_NAME));
             setMnemonic(popupMenu.add(action), mnemonicHelper);
         }
@@ -516,12 +408,8 @@
         popupMenu.add(new JSeparator());
 
         // Add 'connect to server' shortcuts
-<<<<<<< HEAD
-        schemaToPanelProvider.values().stream()
-=======
         schemaToPanelProvider.values()
                 .stream()
->>>>>>> e70dbf5e
                 .sorted(Comparator.comparing(ProtocolPanelProvider::priority))
                 .map(this::toServerConnectAction)
                 .map(popupMenu::add)
@@ -531,18 +419,11 @@
     }
 
     /**
-<<<<<<< HEAD
-     * Registers an instance of {@link ProtocolPanelProvider} to the drive popup buttons,
-     * this will add shortcut to the relevant 'connect to server' dialog.
-     *
-     * @param protocolPanelProvider the {@link ProtocolPanelProvider} to register.
-=======
      * Registers an instance of {@link ProtocolPanelProvider} to the drive popup buttons, this will add shortcut to the
      * relevant 'connect to server' dialog.
      * 
      * @param protocolPanelProvider
      *            the {@link ProtocolPanelProvider} to register.
->>>>>>> e70dbf5e
      */
     public static void register(ProtocolPanelProvider protocolPanelProvider) {
         schemaToPanelProvider.put(protocolPanelProvider.getSchema(), protocolPanelProvider);
@@ -550,16 +431,9 @@
 
     /**
      * Unregisters an instance of {@link ProtocolPanelProvider}.
-<<<<<<< HEAD
-     *
-     * @param protocolPanelProvider an instance of {@link ProtocolPanelProvider} to unregister.
-     * @see {@link #register(ProtocolPanelProvider)}}
-=======
      * 
-     * @see {@link #register(ProtocolPanelProvider)}}
      * @param protocolPanelProvider
      *            an instance of {@link ProtocolPanelProvider} to unregister.
->>>>>>> e70dbf5e
      */
     public static void unregister(ProtocolPanelProvider protocolPanelProvider) {
         schemaToPanelProvider.remove(protocolPanelProvider.getSchema());
@@ -567,17 +441,11 @@
 
     /**
      * Converts an instance of {@link ProtocolPanelProvider} to an instance of {@link ServerConnectAction}.
-<<<<<<< HEAD
-     *
-     * @param service an instance of {@link ProtocolPanelProvider} to convert.
-     * @return an instance of of {@link ProtocolPanelProvider} that corresponds to the given instance of {@link ServerConnectAction}.
-=======
      * 
      * @param service
      *            an instance of {@link ProtocolPanelProvider} to convert.
      * @return an instance of of {@link ProtocolPanelProvider} that corresponds to the given instance of
      *         {@link ServerConnectAction}.
->>>>>>> e70dbf5e
      */
     private ServerConnectAction toServerConnectAction(ProtocolPanelProvider service) {
         String label = service.getSchema().toUpperCase() + "...";
@@ -585,15 +453,9 @@
     }
 
     /**
-<<<<<<< HEAD
-     * Calls to getExtendedDriveName(String) are very slow, so they are performed in a separate thread so as
-     * to not lock the main even thread. The popup menu gets first displayed with the short drive names, and
-     * then refreshed with the extended names as they are retrieved.
-=======
      * Calls to getExtendedDriveName(String) are very slow, so they are performed in a separate thread so as to not lock
      * the main even thread. The popup menu gets first displayed with the short drive names, and then refreshed with the
      * extended names as they are retrieved.
->>>>>>> e70dbf5e
      */
     private class RefreshDriveNamesAndIcons extends Thread {
 
@@ -645,26 +507,16 @@
                 popupMenu.pack();
             });
         }
-<<<<<<< HEAD
-
-    }
-=======
->>>>>>> e70dbf5e
 
     }
 
     /**
      * Convenience method that sets a mnemonic to the given JMenuItem, using the specified MnemonicHelper.
      *
-<<<<<<< HEAD
-     * @param menuItem       the menu item for which to set a mnemonic
-     * @param mnemonicHelper the MnemonicHelper instance to be used to determine the mnemonic's character.
-=======
      * @param menuItem
      *            the menu item for which to set a mnemonic
      * @param mnemonicHelper
      *            the MnemonicHelper instance to be used to determine the mnemonic's character.
->>>>>>> e70dbf5e
      */
     private void setMnemonic(JMenuItem menuItem, MnemonicHelper mnemonicHelper) {
         menuItem.setMnemonic(mnemonicHelper.getMnemonic(menuItem.getText()));
@@ -730,13 +582,8 @@
     }
 
     /**
-<<<<<<< HEAD
-     * This modified {@link OpenLocationAction} changes the current folder on the {@link FolderPanel} that contains
-     * this button, instead of the currently active {@link FolderPanel}.
-=======
      * This modified {@link OpenLocationAction} changes the current folder on the {@link FolderPanel} that contains this
      * button, instead of the currently active {@link FolderPanel}.
->>>>>>> e70dbf5e
      */
     private class CustomOpenLocationAction extends OpenLocationAction {
 
