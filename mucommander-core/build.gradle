--- conflicted
+++ resolved
@@ -40,11 +40,7 @@
 
     comprise 'org.unix4j:unix4j-command:0.6'
 
-<<<<<<< HEAD
-    testImplementation 'org.testng:testng:7.10.2'
-=======
     testImplementation 'org.testng:testng:7.11.0'
->>>>>>> 98e7afcd
     testImplementation(platform('org.junit:junit-bom:5.14.1'))
     testImplementation('org.junit.jupiter:junit-jupiter')
     testRuntimeOnly('org.junit.platform:junit-platform-launcher')
