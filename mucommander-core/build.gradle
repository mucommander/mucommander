apply plugin: 'java'

repositories {
    mavenCentral()
    maven {
        url "https://packages.jetbrains.team/maven/p/ij/intellij-dependencies"
    }
}

dependencies {
    compileOnly project(':mucommander-commons-file')
    compileOnly project(':mucommander-commons-conf')
    compileOnly project(':mucommander-commons-collections')
    compileOnly project(':mucommander-commons-io')
    compileOnly project(':mucommander-archiver')
    compileOnly project(':mucommander-command')
    compileOnly project(':mucommander-encoding')
    compileOnly project(':mucommander-preferences')
    compileOnly project(':mucommander-process')
    compileOnly project(':mucommander-translator')
    compileOnly project(':mucommander-protocol-api')
    compileOnly project(':mucommander-os-api')
    compileOnly project(':mucommander-viewer-api')
    compileOnly project(':mucommander-core-preload')


    compileOnly 'com.formdev:flatlaf:2.2'
    compileOnly 'org.violetlib:vaqua:10'

    // JediTerm deps: if you change any version below, remember to change it also in jetbrains-jediterm
    compileOnly 'org.jetbrains.jediterm:jediterm-core:3.57'
    compileOnly 'org.jetbrains.jediterm:jediterm-ui:3.57'
    compileOnly 'org.jetbrains.pty4j:pty4j:0.13.11'
    compileOnly 'org.jetbrains:annotations:26.0.2-1'
    // JediTerm deps end

    implementation 'ch.qos.logback:logback-core:1.2.13'
    implementation 'ch.qos.logback:logback-classic:1.2.13'
    implementation 'org.apache.commons:commons-collections4:4.4'

    comprise 'org.unix4j:unix4j-command:0.6'

<<<<<<< HEAD
    testImplementation 'org.testng:testng:7.10.2'
    testImplementation(platform('org.junit:junit-bom:5.14.1'))
    testImplementation('org.junit.jupiter:junit-jupiter')
    testRuntimeOnly('org.junit.platform:junit-platform-launcher')
=======
    testImplementation 'org.testng:testng:7.11.0'
    testImplementation 'junit:junit:4.13.2'
>>>>>>> 4beae27b
    testImplementation project(':mucommander-commons-file')
    testImplementation project(':mucommander-commons-conf')
    testImplementation project(':mucommander-commons-collections')
    testImplementation project(':mucommander-commons-io')
}

jar {
    from configurations.comprise.collect { it.isDirectory() ? it : zipTree(it).matching {
        include 'org/unix4j/**'
        exclude 'codegen/**'
        exclude 'META-INF/**'
    } }
    duplicatesStrategy = DuplicatesStrategy.EXCLUDE
    bundle {
        bnd ('Bundle-Name': 'muCommander-core',
                'Bundle-Vendor': 'muCommander',
                'Bundle-Description': 'The core part of muCommander',
                'Bundle-DocURL': 'https://www.mucommander.com',
                'Specification-Title': "muCommander",
                'Specification-Vendor': "Arik Hadas",
                'Specification-Version': project.version,
                'Implementation-Title': "muCommander",
                'Implementation-Vendor': "Arik Hadas",
                'Implementation-Version': revision.substring(0, 7),
                'Build-Date': new Date().format('yyyyMMdd'),
                'Build-Url': "https://www.mucommander.com/version/nightly.xml",
                'Import-Package': 'org.violetlib.aqua;resolution:=dynamic,com.formdev.flatlaf;resolution:=dynamic,com.apple.*;resolution:=dynamic,sun.security.action;resolution:=dynamic,*',
                'Export-Package':
                        'com.mucommander.core.desktop,' +
                                'com.mucommander.job,' +
                                'com.mucommander.job.impl,' +
                                'com.mucommander.process,' +
                                'com.mucommander.osgi,' +
                                'com.mucommander.search,' +
                                'com.mucommander.ui.action,' +
                                'com.mucommander.ui.action.impl,' +
                                'com.mucommander.ui.dialog,' +
                                'com.mucommander.ui.dialog.file,' +
                                'com.mucommander.ui.dialog.server,' +
                                'com.mucommander.ui.encoding,' +
                                'com.mucommander.ui.icon,' +
                                'com.mucommander.ui.text,' +
                                'com.mucommander.ui.theme,' +
                                'com.mucommander.snapshot,' +
                                'com.mucommander.search,' +
                                'com.mucommander.text,' +
                                'com.mucommander.ui.icon,' +
                                'com.mucommander.ui.main,' +
                                'com.mucommander.ui.main.table,' +
                                'com.mucommander.ui.viewer',
                'Bundle-Activator': 'com.mucommander.Activator')
    }
}

test {
    useJUnitPlatform()
    testLogging {
        events "passed", "skipped", "failed"
    }
}<|MERGE_RESOLUTION|>--- conflicted
+++ resolved
@@ -40,15 +40,10 @@
 
     comprise 'org.unix4j:unix4j-command:0.6'
 
-<<<<<<< HEAD
-    testImplementation 'org.testng:testng:7.10.2'
+    testImplementation 'org.testng:testng:7.11.0'
     testImplementation(platform('org.junit:junit-bom:5.14.1'))
     testImplementation('org.junit.jupiter:junit-jupiter')
     testRuntimeOnly('org.junit.platform:junit-platform-launcher')
-=======
-    testImplementation 'org.testng:testng:7.11.0'
-    testImplementation 'junit:junit:4.13.2'
->>>>>>> 4beae27b
     testImplementation project(':mucommander-commons-file')
     testImplementation project(':mucommander-commons-conf')
     testImplementation project(':mucommander-commons-collections')
