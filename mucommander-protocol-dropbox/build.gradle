dependencies {
    api project(':mucommander-commons-file')
    api project(':mucommander-protocol-api')
    api project(':mucommander-encoding')
    api project(':mucommander-translator')

    implementation 'com.dropbox.core:dropbox-core-sdk:7.0.0'
    implementation 'jakarta.servlet:jakarta.servlet-api:6.1.0'

<<<<<<< HEAD
    testImplementation(platform('org.junit:junit-bom:5.14.1'))
    testImplementation('org.junit.jupiter:junit-jupiter')
    testRuntimeOnly('org.junit.platform:junit-platform-launcher')
    testImplementation 'org.testng:testng:7.10.2'
=======
    testImplementation 'junit:junit:4.13.2'
    testImplementation 'org.testng:testng:7.11.0'
>>>>>>> 4beae27b
}

test {
    useJUnitPlatform()
    testLogging {
        events "passed", "skipped", "failed"
    }
}

repositories.mavenCentral()

jar {
    bundle {
        bnd ('Bundle-Name': 'muCommander-dropbox',
                'Bundle-Vendor': 'muCommander',
                'Bundle-Description': 'Plugin for Dropbox',
                'Bundle-DocURL': 'https://www.mucommander.com',
                'Export-Package': 'com.mucommander.commons.file.protocol.dropbox',
                'Import-Package': 'com.google.api.client.auth.oauth2,*',
                'Bundle-Activator': 'com.mucommander.commons.file.protocol.dropbox.Activator',
                'Specification-Title': "muCommander",
                'Specification-Vendor': "Arik Hadas",
                'Specification-Version': project.version,
                'Implementation-Title': "muCommander",
                'Implementation-Vendor': "Arik Hadas",
                'Implementation-Version': revision.substring(0, 7),
                'Build-Date': new Date().format('yyyyMMdd'),
                'Build-Url': "https://www.mucommander.com/version/nightly.xml")
    }
}<|MERGE_RESOLUTION|>--- conflicted
+++ resolved
@@ -7,15 +7,10 @@
     implementation 'com.dropbox.core:dropbox-core-sdk:7.0.0'
     implementation 'jakarta.servlet:jakarta.servlet-api:6.1.0'
 
-<<<<<<< HEAD
     testImplementation(platform('org.junit:junit-bom:5.14.1'))
     testImplementation('org.junit.jupiter:junit-jupiter')
     testRuntimeOnly('org.junit.platform:junit-platform-launcher')
-    testImplementation 'org.testng:testng:7.10.2'
-=======
-    testImplementation 'junit:junit:4.13.2'
     testImplementation 'org.testng:testng:7.11.0'
->>>>>>> 4beae27b
 }
 
 test {
