dependencies {
    api project(':mucommander-commons-file')
    api project(':mucommander-protocol-api')
    api project(':mucommander-encoding')
    api project(':mucommander-translator')

    implementation 'com.dropbox.core:dropbox-core-sdk:7.0.0'
    implementation 'jakarta.servlet:jakarta.servlet-api:6.1.0'

    testImplementation(platform('org.junit:junit-bom:5.14.1'))
    testImplementation('org.junit.jupiter:junit-jupiter')
    testRuntimeOnly('org.junit.platform:junit-platform-launcher')
<<<<<<< HEAD
    testImplementation 'org.testng:testng:7.10.2'
=======
    testImplementation 'org.testng:testng:7.11.0'
}

test {
    useJUnitPlatform()
    testLogging {
        events "passed", "skipped", "failed"
    }
>>>>>>> 98e7afcd
}

repositories.mavenCentral()

jar {
    bundle {
        bnd ('Bundle-Name': 'muCommander-dropbox',
                'Bundle-Vendor': 'muCommander',
                'Bundle-Description': 'Plugin for Dropbox',
                'Bundle-DocURL': 'https://www.mucommander.com',
                'Export-Package': 'com.mucommander.commons.file.protocol.dropbox',
                'Import-Package': 'com.google.api.client.auth.oauth2,*',
                'Bundle-Activator': 'com.mucommander.commons.file.protocol.dropbox.Activator',
                'Specification-Title': "muCommander",
                'Specification-Vendor': "Arik Hadas",
                'Specification-Version': project.version,
                'Implementation-Title': "muCommander",
                'Implementation-Vendor': "Arik Hadas",
                'Implementation-Version': revision.substring(0, 7),
                'Build-Date': new Date().format('yyyyMMdd'),
                'Build-Url': "https://www.mucommander.com/version/nightly.xml")
    }
}

test {
    useJUnitPlatform()
    testLogging {
        events "passed", "skipped", "failed"
    }
}<|MERGE_RESOLUTION|>--- conflicted
+++ resolved
@@ -10,18 +10,7 @@
     testImplementation(platform('org.junit:junit-bom:5.14.1'))
     testImplementation('org.junit.jupiter:junit-jupiter')
     testRuntimeOnly('org.junit.platform:junit-platform-launcher')
-<<<<<<< HEAD
-    testImplementation 'org.testng:testng:7.10.2'
-=======
     testImplementation 'org.testng:testng:7.11.0'
-}
-
-test {
-    useJUnitPlatform()
-    testLogging {
-        events "passed", "skipped", "failed"
-    }
->>>>>>> 98e7afcd
 }
 
 repositories.mavenCentral()
