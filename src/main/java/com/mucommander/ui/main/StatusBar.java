--- conflicted
+++ resolved
@@ -132,14 +132,11 @@
      * SizeFormat's format used to display volume info in status bar
      */
     private static final int VOLUME_INFO_SIZE_FORMAT = SizeFormat.DIGITS_MEDIUM | SizeFormat.UNIT_SHORT | SizeFormat.INCLUDE_SPACE | SizeFormat.ROUND_TO_KB;
-<<<<<<< HEAD
 
     /**
      * SizeFormat's format used to display memory info in status bar
      */
     private static final int MEMORY_INFO_SIZE_FORMAT = SizeFormat.DIGITS_MEDIUM | SizeFormat.UNIT_SHORT | SizeFormat.INCLUDE_SPACE | SizeFormat.ROUND_TO_KB;
-=======
->>>>>>> 2546e6d6
 
     /**
      * Listens to configuration changes and updates static fields accordingly
@@ -373,9 +370,6 @@
                         }
                     }
 
-// For testing the free space indicator 
-//volumeFree = (long)(volumeTotal * Math.random());
-
                     volumeSpaceLabel.setVolumeSpace(volumeTotal, volumeFree);
 
                     LOGGER.debug("Adding to cache");
@@ -385,7 +379,6 @@
         }
     }
 
-<<<<<<< HEAD
     /**
      * Updates info about memory (used , total), displayed on the right-side of this status bar.
      */
@@ -394,8 +387,6 @@
         memoryLabel.setMemory(runtime.maxMemory(), runtime.totalMemory(), runtime.freeMemory());
     }
 
-=======
->>>>>>> 2546e6d6
     /**
      * Displays the specified text and icon on the left-side of the status bar,
      * replacing any previous information.
@@ -477,10 +468,7 @@
             try {
                 Thread.sleep(AUTO_UPDATE_PERIOD);
             } catch (InterruptedException ignored) {
-<<<<<<< HEAD
-=======
-
->>>>>>> 2546e6d6
+
             }
 
             // Update volume info if:
@@ -499,10 +487,6 @@
     ////////////////////////////////////////
     // ActivePanelListener implementation //
     ////////////////////////////////////////
-<<<<<<< HEAD
-
-=======
->>>>>>> 2546e6d6
     @Override
     public void activePanelChanged(FolderPanel folderPanel) {
         updateStatusInfo();
@@ -511,10 +495,6 @@
     ///////////////////////////////////////////
     // TableSelectionListener implementation //
     ///////////////////////////////////////////
-<<<<<<< HEAD
-
-=======
->>>>>>> 2546e6d6
     @Override
     public void selectedFileChanged(FileTable source) {
         // No need to update if the originating FileTable is not the currently active one
@@ -532,10 +512,6 @@
     /////////////////////////////////////
     // LocationListener implementation //
     /////////////////////////////////////
-<<<<<<< HEAD
-
-=======
->>>>>>> 2546e6d6
     @Override
     public void locationChanged(LocationEvent e) {
         dial.setAnimated(false);
@@ -564,10 +540,6 @@
     //////////////////////////////////
     // MouseListener implementation //
     //////////////////////////////////
-<<<<<<< HEAD
-
-=======
->>>>>>> 2546e6d6
     @Override
     public void mouseClicked(MouseEvent e) {
         // Discard mouse events while in 'no events mode'
@@ -580,9 +552,10 @@
             popupMenu.add(ActionManager.getActionInstance(com.mucommander.ui.action.impl.ToggleStatusBarAction.Descriptor.ACTION_ID, mainFrame));
             popupMenu.show(this, e.getX(), e.getY());
             popupMenu.setVisible(true);
-        }
-
-        if (memoryLabel.equals(e.getSource())) {
+            return;
+        }
+
+        if (DesktopManager.isLeftMouseButton(e) && memoryLabel.equals(e.getSource())) {
             System.gc();
             updateMemoryInfo();
         }
@@ -590,27 +563,27 @@
 
     @Override
     public void mouseReleased(MouseEvent e) {
+
     }
 
     @Override
     public void mousePressed(MouseEvent e) {
+
     }
 
     @Override
     public void mouseEntered(MouseEvent e) {
+
     }
 
     @Override
     public void mouseExited(MouseEvent e) {
+
     }
 
     //////////////////////////////////////
     // ComponentListener implementation //
     //////////////////////////////////////
-<<<<<<< HEAD
-
-=======
->>>>>>> 2546e6d6
     @Override
     public void componentShown(ComponentEvent e) {
         // Invoked when the component has been made visible (apparently not called when just created)
@@ -620,14 +593,17 @@
 
     @Override
     public void componentHidden(ComponentEvent e) {
+
     }
 
     @Override
     public void componentMoved(ComponentEvent e) {
+
     }
 
     @Override
     public void componentResized(ComponentEvent e) {
+
     }
 
     @Override
@@ -653,6 +629,7 @@
     ///////////////////
     // Inner classes //
     ///////////////////
+
     /**
      * This label displays the amount of free and/or total space on a volume.
      */
@@ -666,8 +643,8 @@
         Color warningColor;
         Color criticalColor;
 
-        private final static float SPACE_WARNING_THRESHOLD = 0.1f;
-        private final static float SPACE_CRITICAL_THRESHOLD = 0.05f;
+        private static final float SPACE_WARNING_THRESHOLD = 0.1f;
+        private static final float SPACE_CRITICAL_THRESHOLD = 0.05f;
 
         private VolumeSpaceLabel() {
             super("");
@@ -774,43 +751,6 @@
 
             super.paint(g);
         }
-
-// Total/Free space reversed, doesn't look quite right
-
-//        @Override
-//        public void paint(Graphics g) {
-//            // If free or total space is not available, this label will just be painted as a normal JLabel
-//            if(freeSpace!=-1 && totalSpace!=-1) {
-//                int width = getWidth();
-//                int height = getHeight();
-//
-//                // Paint amount of free volume space if both free and total space are available
-//                float freeSpacePercentage = freeSpace/(float)totalSpace;
-//                float usedSpacePercentage = (totalSpace-freeSpace)/(float)totalSpace;
-//
-//                Color c;
-//                if(freeSpacePercentage<=SPACE_CRITICAL_THRESHOLD) {
-//                    c = criticalColor;
-//                }
-//                else if(freeSpacePercentage<=SPACE_WARNING_THRESHOLD) {
-//                    c = interpolateColor(warningColor, criticalColor, (SPACE_WARNING_THRESHOLD-freeSpacePercentage)/SPACE_WARNING_THRESHOLD);
-//                }
-//                else {
-//                    c = interpolateColor(okColor, warningColor, (1-freeSpacePercentage)/(1-SPACE_WARNING_THRESHOLD));
-//                }
-//
-//                g.setColor(c);
-//
-//                int usedSpaceWidth = Math.max(Math.round(usedSpacePercentage*(float)(width-2)), 1);
-//                g.fillRect(1, 1, usedSpaceWidth + 1, height - 2);
-//
-//                // Fill background
-//                g.setColor(backgroundColor);
-//                g.fillRect(usedSpaceWidth + 1, 1, width - usedSpaceWidth - 1, height - 2);
-//            }
-//
-//            super.paint(g);
-//        }
 
         @Override
         public void fontChanged(FontChangedEvent event) {
@@ -855,8 +795,8 @@
         private long totalMemory;
         private long usedMemory;
 
-        private final static float MEMORY_WARNING_THRESHOLD = 0.9f;
-        private final static float MEMORY_CRITICAL_THRESHOLD = 0.95f;
+        private static final float MEMORY_WARNING_THRESHOLD = 0.9f;
+        private static final float MEMORY_CRITICAL_THRESHOLD = 0.95f;
 
         private void setMemory(long maxMemory, long totalMemory, long freeMemory) {
             this.maxMemory = maxMemory;
@@ -880,7 +820,6 @@
             int width = getWidth();
             int height = getHeight();
 
-            // Paint amount of free volume space if both free and total space are available
             float usedMemoryPercentage = usedMemory / (float) totalMemory;
 
             Color c;
