.gradle
build
<<<<<<< HEAD
=======
.classpath
.project
bin
>>>>>>> 2546e6d6

# IntelliJ
/out/<|MERGE_RESOLUTION|>--- conflicted
+++ resolved
@@ -1,11 +1,8 @@
 .gradle
 build
-<<<<<<< HEAD
-=======
 .classpath
 .project
 bin
->>>>>>> 2546e6d6
 
 # IntelliJ
 /out/