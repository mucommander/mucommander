--- conflicted
+++ resolved
@@ -32,23 +32,15 @@
 -----------------------
 
 New features:
-<<<<<<< HEAD
-- Added a new option to Overwrite files only if size differs
+- Added an option to overwrite files only if size differs
 - Display Desktop folder in drive menu (just under home folder)
-
-Improvements:
-- Added keyboard shortcut to Open Trash (plus minor fix for possible NPE)
-- Added keyboard shortcut to Popup menu plus it should now work also on Search results and parent folder
-- Use system icons (if available) for the current folder in Drive button
-=======
-- Added an option to overwrite files only if size differs
 
 Improvements:
 - Added a keyboard shortcut (ALT+DELETE) to Open Trash
 - Added a keyboard shortcut (CTRL+SPACE) to file contextual menu
+- Use system icons (if available) for the current folder in Drive button
 - Contextual menu is shown for file search results
 - Local file search results can now be revealed in the native Desktop's file manager
->>>>>>> e70dbf5e
 
 Localization:
 - Korean translation updated.
