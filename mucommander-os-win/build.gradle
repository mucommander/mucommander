/*
 * This file was generated by the Gradle 'init' task.
 *
 * This generated file contains a sample Java Library project to get you started.
 * For more details take a look at the Java Libraries chapter in the Gradle
 * User Manual available at https://docs.gradle.org/6.2/userguide/java_library_plugin.html
 */

plugins {
    id 'biz.aQute.bnd.builder'
}
 
repositories.mavenCentral()
 
dependencies {
    api project(":mucommander-core")
    api project(":mucommander-os-api")

    comprise 'net.java.dev.jna:jna-platform:5.5.0'

    // Use JUnit test framework
    testImplementation(platform('org.junit:junit-bom:5.14.1'))
    testImplementation('org.junit.jupiter:junit-jupiter')
    testRuntimeOnly('org.junit.platform:junit-platform-launcher')
<<<<<<< HEAD
=======
}

test {
    useJUnitPlatform()
    testLogging {
        events "passed", "skipped", "failed"
    }
>>>>>>> 98e7afcd
}

jar {
    bundle {
        bnd ('Bundle-Name': 'muCommander-os-win',
                'Bundle-Vendor': 'muCommander',
                'Bundle-Description': 'Windows specifics',
                'Bundle-DocURL': 'https://www.mucommander.com',
                'Bundle-Activator': 'com.mucommander.desktop.windows.Activator',
                'Export-Package': 'com.mucommander.ui.process',
                'Import-Package': '*',
                'Specification-Title': "muCommander",
                'Specification-Vendor': "Arik Hadas",
                'Specification-Version': project.version,
                'Implementation-Title': "muCommander",
                'Implementation-Vendor': "Arik Hadas",
                'Implementation-Version': revision.substring(0, 7),
                'Build-Date': new Date().format('yyyyMMdd'),
                'Build-Url': "https://www.mucommander.com/version/nightly.xml")
    }
}

test {
    useJUnitPlatform()
    testLogging {
        events "passed", "skipped", "failed"
    }
}
<|MERGE_RESOLUTION|>--- conflicted
+++ resolved
@@ -22,16 +22,6 @@
     testImplementation(platform('org.junit:junit-bom:5.14.1'))
     testImplementation('org.junit.jupiter:junit-jupiter')
     testRuntimeOnly('org.junit.platform:junit-platform-launcher')
-<<<<<<< HEAD
-=======
-}
-
-test {
-    useJUnitPlatform()
-    testLogging {
-        events "passed", "skipped", "failed"
-    }
->>>>>>> 98e7afcd
 }
 
 jar {
@@ -59,4 +49,4 @@
     testLogging {
         events "passed", "skipped", "failed"
     }
-}
+}