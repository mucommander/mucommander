--- conflicted
+++ resolved
@@ -149,27 +149,16 @@
                                                                                                    // octal)
 
     /** Bit mask that indicates which permissions can be changed */
-<<<<<<< HEAD
-    private final static PermissionBits CHANGEABLE_PERMISSIONS = IS_WINDOWS ? CHANGEABLE_PERMISSIONS_WINDOWS : CHANGEABLE_PERMISSIONS_NON_WINDOWS;
-=======
     private final static PermissionBits CHANGEABLE_PERMISSIONS =
->>>>>>> dcc6e287
             IS_WINDOWS ? CHANGEABLE_PERMISSIONS_WINDOWS : CHANGEABLE_PERMISSIONS_NON_WINDOWS;
 
     /**
      * List of known UNIX filesystems.
      */
-<<<<<<< HEAD
-    public static final String[] KNOWN_UNIX_FS = {"adfs", "affs", "autofs", "cifs", "coda", "cramfs",
-            "debugfs", "efs", "ext2", "ext3", "fuseblk", "hfs", "hfsplus", "hpfs",
-            "iso9660", "jfs", "minix", "msdos", "ncpfs", "nfs", "nfs4", "ntfs",
-            "qnx4", "reiserfs", "smbfs", "udf", "ufs", "usbfs", "vfat", "xfs"};
-=======
     public static final String[] KNOWN_UNIX_FS = { "adfs", "affs", "autofs", "cifs", "coda", "cramfs",
             "debugfs", "efs", "ext2", "ext3", "fuseblk", "hfs", "hfsplus", "hpfs",
             "iso9660", "jfs", "minix", "msdos", "ncpfs", "nfs", "nfs4", "ntfs",
             "qnx4", "reiserfs", "smbfs", "udf", "ufs", "usbfs", "vfat", "xfs" };
->>>>>>> dcc6e287
 
     static {
         // Prevents Windows from poping up a message box when it cannot find a file. Those message box are triggered by
@@ -178,11 +167,7 @@
         // This has been fixed in Java 1.6 b55 but this fixes previous versions of Java.
         // See http://bugs.sun.com/bugdatabase/view_bug.do?bug_id=4089199
         if (IS_WINDOWS && Kernel32.isAvailable())
-<<<<<<< HEAD
-            Kernel32.getInstance().SetErrorMode(Kernel32API.SEM_NOOPENFILEERRORBOX | Kernel32API.SEM_FAILCRITICALERRORS);
-=======
             Kernel32.getInstance()
->>>>>>> dcc6e287
                     .SetErrorMode(Kernel32API.SEM_NOOPENFILEERRORBOX | Kernel32API.SEM_FAILCRITICALERRORS);
     }
 
@@ -568,15 +553,6 @@
         boolean success = false;
         switch (permission) {
             case READ:
-<<<<<<< HEAD
-                success = file.setReadable(enabled);
-                break;
-            case WRITE:
-                success = file.setWritable(enabled);
-                break;
-            case EXECUTE:
-                success = file.setExecutable(enabled);
-=======
             success = file.setReadable(enabled);
             break;
             case WRITE:
@@ -584,7 +560,6 @@
             break;
             case EXECUTE:
             success = file.setExecutable(enabled);
->>>>>>> dcc6e287
         }
 
         if (!success)
@@ -738,17 +713,10 @@
             if (Kernel32.isAvailable()) {
                 // Note: MoveFileEx is always used, even if the destination file does not exist, to avoid having to
                 // call #exists() on the destination file which has a cost.
-<<<<<<< HEAD
-                if (!Kernel32.getInstance().MoveFileEx(absPath, destFile.getAbsolutePath(),
-                        .MoveFileEx(absPath,
-                                destFile.getAbsolutePath(),
-                        Kernel32API.MOVEFILE_REPLACE_EXISTING | Kernel32API.MOVEFILE_WRITE_THROUGH)) {
-=======
                 if (!Kernel32.getInstance()
                         .MoveFileEx(absPath,
                                 destFile.getAbsolutePath(),
                                 Kernel32API.MOVEFILE_REPLACE_EXISTING | Kernel32API.MOVEFILE_WRITE_THROUGH)) {
->>>>>>> dcc6e287
                     String errorMessage = Integer.toString(Kernel32.getInstance().GetLastError());
                     // TODO: use Kernel32.FormatMessage
                     throw new IOException("Rename using Kernel32 API failed: " + errorMessage);
@@ -1130,11 +1098,7 @@
             } else {
                 // Expand the file by positionning the offset at the new EOF and writing a byte, and reposition the
                 // offset to where it was
-<<<<<<< HEAD
-                channel.position(newLength - 1);      // Note: newLength cannot be 0
-=======
                 channel.position(newLength - 1); // Note: newLength cannot be 0
->>>>>>> dcc6e287
                 write(0);
                 channel.position(currentPos);
             }
@@ -1185,15 +1149,6 @@
 
             switch (type) {
                 case READ:
-<<<<<<< HEAD
-                    return file.canRead();
-                case WRITE:
-                    return file.canWrite();
-                case EXECUTE:
-                    return file.canExecute();
-                default:
-                    return false;
-=======
                 return file.canRead();
                 case WRITE:
                 return file.canWrite();
@@ -1201,7 +1156,6 @@
                     return file.canExecute();
                 default:
                 return false;
->>>>>>> dcc6e287
             }
         }
 
